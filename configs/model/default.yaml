--- conflicted
+++ resolved
@@ -1,21 +1,13 @@
 _target_: src.models.pesto.PESTO
 
 #encoder:
-<<<<<<< HEAD
-#  _target_: src.models.networks.convnext.ConvNeXt1D
-=======
 #  _target_: src.models.networks.convnext.Cxt
->>>>>>> f4bf2466
 #  in_chans: ${len:${data.harmonics}}
 #  input_dim: ${eval:88 * ${data.bins_per_semitone}}
 #  output_dim: ${eval:128 * ${data.bins_per_semitone}}
 
 encoder:
-<<<<<<< HEAD
-  _target_: src.models.networks.resnet1d.ACResnet1d
-=======
   _target_: src.models.networks.convnext.ResCNext
->>>>>>> f4bf2466
   n_chan_input: ${len:${data.harmonics}}
   n_chan_layers:
     - 40
